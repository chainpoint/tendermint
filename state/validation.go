--- conflicted
+++ resolved
@@ -133,18 +133,10 @@
 	}
 
 	// Limit the amount of evidence
-<<<<<<< HEAD
-	maxEvidenceBytes := types.MaxEvidenceBytesPerBlock(state.ConsensusParams.Block.MaxBytes)
-	evidenceBytes := int64(len(block.Evidence.Evidence)) * types.MaxEvidenceBytes
-	if evidenceBytes > maxEvidenceBytes {
-		return types.NewErrEvidenceOverflow(maxEvidenceBytes, evidenceBytes)
-=======
 	maxNumEvidence, _ := types.MaxEvidencePerBlock(state.ConsensusParams.BlockSize.MaxBytes)
 	numEvidence := int64(len(block.Evidence.Evidence))
 	if numEvidence > maxNumEvidence {
 		return types.NewErrEvidenceOverflow(maxNumEvidence, numEvidence)
-
->>>>>>> 98b42e9e
 	}
 
 	// Validate all evidence.
